cmake_minimum_required(VERSION 3.0.2)
project(panoptic_mapping)

set(CMAKE_CXX_STANDARD 17)
# add_definitions(-Wall)
find_package(catkin_simple REQUIRED)
catkin_simple(ALL_DEPS_REQUIRED)
catkin_package()

############
# PROTOBUF #
############

set(PROTO_DEFNS
        proto/panoptic_mapping/Submap.proto
        proto/panoptic_mapping/SubmapCollection.proto)
set(BASE_PATH "proto")
PROTOBUF_CATKIN_GENERATE_CPP2(${BASE_PATH} PROTO_SRCS PROTO_HDRS ${PROTO_DEFNS})

cs_add_library(${PROJECT_NAME}_proto ${PROTO_SRCS})
target_link_libraries(${PROJECT_NAME}_proto ${PROTOBUF_LIBRARIES})

#############
# Libraries #
#############

cs_add_library(${PROJECT_NAME}
        src/common/camera.cpp
        src/common/input_data_user.cpp
        src/common/class_voxel_layer.cpp
        src/map/submap.cpp
        src/map/submap_collection.cpp
        src/map/submap_id.cpp
        src/map/instance_id.cpp
        src/map/submap_bounding_volume.cpp
        src/labels/label_handler_base.cpp
        src/labels/null_label_handler.cpp
        src/labels/csv_label_handler.cpp
        src/tracking/tracking_info.cpp
        src/tracking/single_tsdf_tracker.cpp
        src/tracking/ground_truth_id_tracker.cpp
        src/tracking/projective_id_tracker.cpp
        src/tracking/detectron_id_tracker.cpp
        src/submap_allocation/null_submap_allocator.cpp
        src/submap_allocation/semantic_submap_allocator.cpp
        src/submap_allocation/monolithic_freespace_allocator.cpp
        src/integration/projective_tsdf_integrator.cpp
        src/integration/class_projective_tsdf_integrator.cpp
        src/integration/single_tsdf_integrator.cpp
        src/integration/projection_interpolators.cpp
        src/integration/mesh_integrator.cpp
        src/map_management/map_manager.cpp
        src/map_management/null_map_manager.cpp
        src/map_management/activity_manager.cpp
        src/map_management/tsdf_registrator.cpp
        src/map_management/layer_manipulator.cpp
        src/tools/planning_interface.cpp
        src/tools/map_renderer.cpp
<<<<<<< HEAD
        src/tools/data_writer.cpp
        src/tools/serialization.cpp
=======
        src/tools/null_data_writer.cpp
        src/tools/log_data_writer.cpp
        src/tools/evaluation_data_writer.cpp
>>>>>>> 12d27d62
        )
target_link_libraries(${PROJECT_NAME} ${PROJECT_NAME}_proto stdc++fs)

##########
# Tests #
##########

if (CATKIN_ENABLE_TESTING)
    catkin_add_gtest(serialization_tests tests/serialization_tests.cpp)
    target_link_libraries(serialization_tests ${catkin_LIBRARIES} ${PROJECT_NAME})
    catkin_add_gtest(save_submap_tests tests/save_submap_tests.cpp)
    target_link_libraries(save_submap_tests ${catkin_LIBRARIES} ${PROJECT_NAME})
endif()

##########
# Export #
##########

cs_install()
cs_export(INCLUDE_DIRS ${CATKIN_DEVEL_PREFIX}/include)<|MERGE_RESOLUTION|>--- conflicted
+++ resolved
@@ -1,4 +1,4 @@
-cmake_minimum_required(VERSION 3.0.2)
+cmake_minimum_required(VERSION 2.8.3)
 project(panoptic_mapping)
 
 set(CMAKE_CXX_STANDARD 17)
@@ -56,14 +56,10 @@
         src/map_management/layer_manipulator.cpp
         src/tools/planning_interface.cpp
         src/tools/map_renderer.cpp
-<<<<<<< HEAD
-        src/tools/data_writer.cpp
-        src/tools/serialization.cpp
-=======
         src/tools/null_data_writer.cpp
         src/tools/log_data_writer.cpp
         src/tools/evaluation_data_writer.cpp
->>>>>>> 12d27d62
+        src/tools/serialization.cpp
         )
 target_link_libraries(${PROJECT_NAME} ${PROJECT_NAME}_proto stdc++fs)
 
