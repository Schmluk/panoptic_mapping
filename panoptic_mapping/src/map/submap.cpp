--- conflicted
+++ resolved
@@ -102,9 +102,6 @@
   proto->set_truncation_distance(config_.truncation_distance);
   proto->set_has_class_layer(has_class_layer_);
 
-  // Class layer
-  proto->set_has_class_layer(has_class_layer_);
-
   // Store transformation data.
   auto transformation_proto_ptr = new cblox::QuatTransformationProto();
   cblox::conversions::transformKindrToProto(T_M_S_, transformation_proto_ptr);
@@ -135,45 +132,11 @@
     return false;
   }
 
-<<<<<<< HEAD
   if (has_class_layer_) {
     const ClassLayer& class_layer = *class_layer_;
     if (!class_layer.saveBlocksToStream(
             kIncludeAllBlocks, voxblox::BlockIndexList(), outfile_ptr)) {
       LOG(ERROR) << "Could not write submap class blocks to stream.";
-=======
-  // Save class data.
-  // NOTE(schmluk): Currently only supports binary classification. Hacked as
-  // storing them in a tsdf layer.
-  if (has_class_layer_) {
-    TsdfLayer tmp(tsdf_layer);
-    voxblox::BlockIndexList blocks;
-    tmp.getAllAllocatedBlocks(&blocks);
-    for (const auto& index : blocks) {
-      ClassBlock* class_block = nullptr;
-      TsdfBlock& tsdf_block = tmp.getBlockByIndex(index);
-      if (hasClassLayer()) {
-        if (class_layer_->hasBlock(index)) {
-          class_block = &class_layer_->getBlockByIndex(index);
-        }
-      }
-      for (size_t i = 0; i < tsdf_block.num_voxels(); ++i) {
-        TsdfVoxel& voxel = tsdf_block.getVoxelByLinearIndex(i);
-        if (class_block) {
-          voxel.distance = static_cast<float>(
-              class_block->getVoxelByLinearIndex(i).belongs_count);
-          voxel.weight = static_cast<float>(
-              class_block->getVoxelByLinearIndex(i).foreign_count);
-        } else {
-          voxel.distance = 0.f;
-          voxel.weight = 0.f;
-        }
-      }
-    }
-    if (!tmp.saveBlocksToStream(kIncludeAllBlocks, voxblox::BlockIndexList(),
-                                outfile_ptr)) {
-      LOG(ERROR) << "Could not write submap blocks to stream.";
->>>>>>> 12d27d62
       outfile_ptr->close();
       return false;
     }
@@ -201,11 +164,7 @@
   cfg.voxels_per_side = submap_proto.voxels_per_side();
   cfg.truncation_distance = submap_proto.truncation_distance();
   cfg.use_class_layer = submap_proto.has_class_layer();
-<<<<<<< HEAD
-  auto submap = std::make_unique<Submap>(cfg);
-=======
   auto submap = std::make_unique<Submap>(cfg, id_manager, instance_manager);
->>>>>>> 12d27d62
 
   // Load the submap data.
   submap->setInstanceID(submap_proto.instance_id());
@@ -222,7 +181,6 @@
     return nullptr;
   }
 
-<<<<<<< HEAD
   // Load class layer
   if (submap_proto.has_class_layer()) {
     if (!voxblox::io::LoadBlocksFromStream<ClassVoxelType>(
@@ -232,33 +190,6 @@
       LOG(ERROR) << "Could not load the class blocks from stream.";
       return nullptr;
     }
-=======
-  // Load classification data. See note when saving.
-  if (cfg.use_class_layer) {
-    TsdfLayer tmp(cfg.voxel_size, cfg.voxels_per_side);
-    if (!voxblox::io::LoadBlocksFromStream(
-            submap_proto.num_blocks(),
-            TsdfLayer::BlockMergingStrategy::kReplace, proto_file_ptr, &tmp,
-            tmp_byte_offset_ptr)) {
-      LOG(ERROR) << "Could not load the class blocks from stream.";
-      return nullptr;
-    }
-    voxblox::BlockIndexList blocks;
-    tmp.getAllAllocatedBlocks(&blocks);
-    for (const auto& index : blocks) {
-      TsdfBlock& tsdf_block = tmp.getBlockByIndex(index);
-      ClassBlock* class_block =
-          submap->getClassLayerPtr()->allocateBlockPtrByIndex(index).get();
-      for (size_t i = 0; i < tsdf_block.num_voxels(); ++i) {
-        ClassVoxel& class_voxel = class_block->getVoxelByLinearIndex(i);
-        TsdfVoxel& tsdf_voxel = tsdf_block.getVoxelByLinearIndex(i);
-        class_voxel.belongs_count =
-            static_cast<ClassVoxel::Counter>(tsdf_voxel.distance);
-        class_voxel.foreign_count =
-            static_cast<ClassVoxel::Counter>(tsdf_voxel.weight);
-      }
-    }
->>>>>>> 12d27d62
   }
 
   // Load the transformation.
