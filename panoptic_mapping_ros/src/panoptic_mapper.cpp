--- conflicted
+++ resolved
@@ -13,41 +13,66 @@
 #include <voxblox/core/color.h>
 #include <voxblox/integrator/merge_integration.h>
 #include <voxblox_msgs/MultiMesh.h>
-<<<<<<< HEAD
 
 #include <panoptic_mapping/SubmapCollection.pb.h>
 
-=======
-
-#include <panoptic_mapping/SubmapCollection.pb.h>
-
->>>>>>> 536634d9
 #include "panoptic_mapping_ros/conversions/ros_component_factory.h"
 #include "panoptic_mapping_ros/conversions/ros_params.h"
 
 namespace panoptic_mapping {
 
-<<<<<<< HEAD
+void PanopticMapper::Config::checkParams() const {
+  checkParamGT(max_image_queue_length, 0, "max_image_queue_length");
+}
+
+void PanopticMapper::Config::setupParamsAndPrinting() {
+  setupParam("verbosity", &verbosity);
+  setupParam("max_image_queue_length", &max_image_queue_length);
+  setupParam("global_frame_name", &global_frame_name);
+  setupParam("visualization_interval", &visualization_interval);
+  setupParam("change_detection_interval", &change_detection_interval);
+}
+
 PanopticMapper::PanopticMapper(const ::ros::NodeHandle& nh,
                                const ::ros::NodeHandle& nh_private)
-    : nh_(nh), nh_private_(nh_private) {
-  setupConfigFromRos();
+    : nh_(nh),
+      nh_private_(nh_private),
+      config_(
+          config_utilities::getConfigFromRos<PanopticMapper::Config>(nh_private)
+              .checkValid()) {
   setupMembers();
   setupRos();
 }
 
-void PanopticMapper::setupConfigFromRos() {
-  nh_private_.param("verbosity", config_.verbosity, config_.verbosity);
-  nh_private_.param("max_image_queue_length", config_.max_image_queue_length,
-                    config_.max_image_queue_length);
-  nh_private_.param("global_frame_name", config_.global_frame_name,
-                    config_.global_frame_name);
-  nh_private_.param("visualization/visualization_interval",
-                    config_.visualization_interval,
-                    config_.visualization_interval);
-  nh_private_.param("change_detection_interval",
-                    config_.change_detection_interval,
-                    config_.change_detection_interval);
+void PanopticMapper::setupMembers() {
+  // labels
+  std::string label_path;
+  nh_private_.param("label_path", label_path, std::string(""));
+  label_handler_ = std::make_shared<LabelHandler>();
+  label_handler_->readLabelsFromFile(label_path);
+
+  // tsdf_integrator
+  ros::NodeHandle integrator_nh(nh_private_, "tsdf_integrator");
+  tsdf_integrator_ = ComponentFactoryROS::createIntegrator(integrator_nh);
+
+  // visualization
+  ros::NodeHandle visualization_nh(nh_private_, "visualization");
+  submap_visualizer_ = std::make_unique<SubmapVisualizer>(
+      config_utilities::getConfigFromRos<SubmapVisualizer::Config>(
+          visualization_nh),
+      label_handler_);
+  submap_visualizer_->setGlobalFrameName(config_.global_frame_name);
+
+  // id tracking
+  ros::NodeHandle id_tracker_nh(nh_private_, "id_tracker");
+  id_tracker_ = config_utilities::FactoryRos::create<IDTrackerBase>(
+      id_tracker_nh, label_handler_);
+
+  // tsdf registrator
+  ros::NodeHandle registrator_nh(nh_private_, "tsdf_registrator");
+  tsdf_registrator_ = std::make_unique<TsdfRegistrator>(
+      config_utilities::getConfigFromRos<TsdfRegistrator::Config>(
+          registrator_nh));
 }
 
 void PanopticMapper::setupRos() {
@@ -64,113 +89,6 @@
       nh_.subscribe("segmentation_image_in", config_.max_image_queue_length,
                     &PanopticMapper::segmentationImageCallback, this);
 
-  // Publishers.
-  mesh_pub_ = nh_private_.advertise<voxblox_msgs::MultiMesh>("mesh", 100, true);
-  tsdf_blocks_pub_ = nh_private_.advertise<visualization_msgs::MarkerArray>(
-      "tsdf_blocks", 100, true);
-
-  // Services.
-  save_map_srv_ = nh_private_.advertiseService(
-      "save_map", &PanopticMapper::saveMapCallback, this);
-  load_map_srv_ = nh_private_.advertiseService(
-      "load_map", &PanopticMapper::loadMapCallback, this);
-  set_visualization_mode_srv_ = nh_private_.advertiseService(
-      "set_visualization_mode", &PanopticMapper::setVisualizationModeCallback,
-      this);
-
-  // Timers.
-  if (config_.visualization_interval > 0.0) {
-    visualization_timer_ = nh_private_.createTimer(
-        ros::Duration(config_.visualization_interval),
-        &PanopticMapper::publishVisualizationCallback, this);
-  }
-  if (config_.change_detection_interval > 0.0) {
-    change_detection_timer_ = nh_private_.createTimer(
-        ros::Duration(config_.change_detection_interval),
-        &PanopticMapper::changeDetectionCallback, this);
-  }
-=======
-void PanopticMapper::Config::checkParams() const {
-  checkParamGT(max_image_queue_length, 0, "max_image_queue_length");
-}
-
-void PanopticMapper::Config::setupParamsAndPrinting() {
-  setupParam("verbosity", &verbosity);
-  setupParam("max_image_queue_length", &max_image_queue_length);
-  setupParam("global_frame_name", &global_frame_name);
-  setupParam("visualization_interval", &visualization_interval);
-  setupParam("change_detection_interval", &change_detection_interval);
-}
-
-PanopticMapper::PanopticMapper(const ::ros::NodeHandle& nh,
-                               const ::ros::NodeHandle& nh_private)
-    : nh_(nh),
-      nh_private_(nh_private),
-      config_(
-          config_utilities::getConfigFromRos<PanopticMapper::Config>(nh_private)
-              .checkValid()) {
-  setupMembers();
-  setupRos();
->>>>>>> 536634d9
-}
-
-void PanopticMapper::setupMembers() {
-  // labels
-  std::string label_path;
-  nh_private_.param("label_path", label_path, std::string(""));
-  label_handler_ = std::make_shared<LabelHandler>();
-  label_handler_->readLabelsFromFile(label_path);
-
-  // tsdf_integrator
-  ros::NodeHandle integrator_nh(nh_private_, "tsdf_integrator");
-  tsdf_integrator_ = ComponentFactoryROS::createIntegrator(integrator_nh);
-
-  // visualization
-  ros::NodeHandle visualization_nh(nh_private_, "visualization");
-  submap_visualizer_ = std::make_unique<SubmapVisualizer>(
-<<<<<<< HEAD
-      getSubmapVisualizerConfigFromRos(visualization_nh), label_handler_);
-=======
-      config_utilities::getConfigFromRos<SubmapVisualizer::Config>(
-          visualization_nh),
-      label_handler_);
->>>>>>> 536634d9
-  submap_visualizer_->setGlobalFrameName(config_.global_frame_name);
-
-  // id tracking
-  ros::NodeHandle id_tracker_nh(nh_private_, "id_tracker");
-<<<<<<< HEAD
-  id_tracker_ =
-      ComponentFactoryROS::createIDTracker(id_tracker_nh, label_handler_);
-=======
-  id_tracker_ = config_utilities::FactoryRos::create<IDTrackerBase>(
-      id_tracker_nh, label_handler_);
->>>>>>> 536634d9
-
-  // tsdf registrator
-  ros::NodeHandle registrator_nh(nh_private_, "tsdf_registrator");
-  tsdf_registrator_ = std::make_unique<TsdfRegistrator>(
-<<<<<<< HEAD
-      getTsdfRegistatorConfigFromRos(registrator_nh));
-=======
-      config_utilities::getConfigFromRos<TsdfRegistrator::Config>(
-          registrator_nh));
-}
-
-void PanopticMapper::setupRos() {
-  // Subscribers.
-  pointcloud_sub_ = nh_.subscribe("pointcloud_in", 10,
-                                  &PanopticMapper::pointcloudCallback, this);
-  depth_image_sub_ =
-      nh_.subscribe("depth_image_in", config_.max_image_queue_length,
-                    &PanopticMapper::depthImageCallback, this);
-  color_image_sub_ =
-      nh_.subscribe("color_image_in", config_.max_image_queue_length,
-                    &PanopticMapper::colorImageCallback, this);
-  segmentation_image_sub_ =
-      nh_.subscribe("segmentation_image_in", config_.max_image_queue_length,
-                    &PanopticMapper::segmentationImageCallback, this);
-
   // Services.
   save_map_srv_ = nh_private_.advertiseService(
       "save_map", &PanopticMapper::saveMapCallback, this);
@@ -193,7 +111,6 @@
         ros::Duration(config_.change_detection_interval),
         &PanopticMapper::changeDetectionCallback, this);
   }
->>>>>>> 536634d9
 }
 
 void PanopticMapper::processImages(
@@ -299,31 +216,6 @@
 }
 
 void PanopticMapper::publishVisualizationCallback(const ros::TimerEvent&) {
-<<<<<<< HEAD
-  // update meshes
-  publishMeshes();
-
-  // visualize tsdf blocks
-  publishTsdfBlocks();
-}
-
-void PanopticMapper::publishMeshes() {
-  // let the visualizer do all the work
-  std::vector<voxblox_msgs::MultiMesh> msgs;
-  submap_visualizer_->generateMeshMsgs(&submaps_, &msgs);
-  for (auto& msg : msgs) {
-    mesh_pub_.publish(msg);
-  }
-}
-
-void PanopticMapper::publishTsdfBlocks() {
-  // let the visualizer do all the work
-  visualization_msgs::MarkerArray markers;
-  submap_visualizer_->generateBlockMsgs(submaps_, &markers);
-  tsdf_blocks_pub_.publish(markers);
-}
-
-=======
   publishVisualization();
 }
 
@@ -331,7 +223,6 @@
   submap_visualizer_->visualizeAll(&submaps_);
 }
 
->>>>>>> 536634d9
 void PanopticMapper::depthImageCallback(const sensor_msgs::ImagePtr& msg) {
   // store depth img in queue
   depth_queue_.push_back(msg);
@@ -402,15 +293,6 @@
 bool PanopticMapper::setVisualizationModeCallback(
     voxblox_msgs::FilePath::Request& request,
     voxblox_msgs::FilePath::Response& response) {
-<<<<<<< HEAD
-  SubmapVisualizer::VisualizationMode coloring_mode =
-      SubmapVisualizer::visualizationModeFromString(request.file_path);
-  submap_visualizer_->setVisualizationMode(coloring_mode);
-  publishMeshes();
-  LOG(INFO) << "Set coloring mode to '"
-            << SubmapVisualizer::visualizationModeToString(coloring_mode)
-            << "'.";
-=======
   SubmapVisualizer::VisualizationMode visualization_mode =
       SubmapVisualizer::visualizationModeFromString(request.file_path);
   submap_visualizer_->setVisualizationMode(visualization_mode);
@@ -428,7 +310,6 @@
   submap_visualizer_->setColorMode(color_mode);
   LOG(INFO) << "Set visualization mode to '"
             << SubmapVisualizer::colorModeToString(color_mode) << "'.";
->>>>>>> 536634d9
   return true;
 }
 
@@ -482,14 +363,9 @@
 bool PanopticMapper::loadMap(const std::string& file_path) {
   // Clear the current maps.
   submaps_.clear();
-  submap_visualizer_->reset();
 
   // Open and check the file.
-<<<<<<< HEAD
-  std::fstream proto_file;
-=======
   std::ifstream proto_file;
->>>>>>> 536634d9
   proto_file.open(file_path, std::fstream::in);
   if (!proto_file.is_open()) {
     LOG(ERROR) << "Could not open protobuf file '" << file_path << "'.";
@@ -518,24 +394,16 @@
     // Re-compute cached data and set the relevant flags.
     submap_ptr->finishActivePeriod();
     tsdf_registrator_->computeIsoSurfacePoints(submap_ptr.get());
-<<<<<<< HEAD
-=======
     submap_ptr->getBoundingVolumePtr()->update();
->>>>>>> 536634d9
 
     // add to the collection
     submaps_.addSubmap(std::move(submap_ptr));
   }
   proto_file.close();
 
-<<<<<<< HEAD
-  // reproduce the mesh and visualization
-  publishMeshes();
-=======
   // Reproduce the mesh and visualization.
   submap_visualizer_->reset();
   submap_visualizer_->visualizeAll(&submaps_);
->>>>>>> 536634d9
 
   LOG(INFO) << "Successfully loaded " << submaps_.size() << "/"
             << submap_collection_proto.num_submaps() << " submaps.";
